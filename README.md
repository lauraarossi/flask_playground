<<<<<<< HEAD
# Flask Pet Registration Application
=======
[A sample app to play around with flask and javascript]
# Pet Information Form - Flask App
>>>>>>> 7fec6a47

A Flask web application for registering pet owners and their pets with a dynamic multi-pet interface. The application features a modular architecture with separate models and forms, session management for multi-pet submissions, and a responsive UI with pet selection buttons.

## 🚀 Features

### Core Functionality
- **Multi-Pet Registration**: Add multiple pets (1-5) for a single owner
- **Dynamic Pet Buttons**: Interactive buttons for selecting which pet to add
- **Session Management**: Maintains owner data across multiple pet submissions
- **Progress Tracking**: Visual indicators showing which pets have been added
- **Form Validation**: Comprehensive client and server-side validation
- **Database Storage**: SQLite database with proper relationships

### Technical Features
- **Modular Architecture**: Separated models, forms, and application logic
- **Type Hints**: Full type annotation throughout the codebase
- **Comprehensive Documentation**: Detailed docstrings and comments
- **Responsive Design**: Modern UI with magenta accent color scheme
- **Error Handling**: Robust error handling with user-friendly messages

## 📁 Project Structure

```
flask_playground/
├── app.py                          # Main Flask application (routes and logic)
├── models/                         # Database models directory
│   ├── __init__.py                # Package initialization
│   ├── pet_owner_model.py         # PetOwner database model
│   └── pet_model.py               # Pet database model
├── forms/                          # Forms directory
│   ├── __init__.py                # Package initialization
│   └── pet_owner_form.py          # PetOwnerForm definition
├── templates/                      # HTML templates
│   ├── base.html                  # Base template with common layout
│   ├── index.html                 # Main form page
│   └── view_data.html             # Data display page
├── static/                         # Static assets
│   ├── css/
│   │   └── style.css              # Application styling
│   └── js/
│       └── pet-form.js            # Client-side JavaScript
├── instance/                       # Database files
│   └── pets.db                    # SQLite database
├── requirements.txt                # Python dependencies
├── README.md                       # This file
├── PET_BUTTONS_DOCUMENTATION.md   # Detailed pet buttons documentation
└── MODULAR_STRUCTURE_SUMMARY.md   # Modular architecture overview
```

## 🛠️ Installation & Setup

### Prerequisites
- Python 3.9.6 or higher
- Anaconda (recommended) or pip

### Environment Setup
```bash
# Create and activate conda environment
conda create -n flask-demo python=3.9.6
conda activate flask-demo

# Install dependencies
pip install -r requirements.txt
```

### Database Setup
```bash
# Run the application (database will be created automatically)
python app.py
```

## 🎯 Usage

### Starting the Application
```bash
python app.py
```
The application will be available at `http://127.0.0.1:5000`

### Adding Pet Data
1. **Fill Owner Information**: Enter name, email, phone, and postal code
2. **Select Number of Pets**: Choose how many pets to register (1-5)
3. **Click Pet Buttons**: Dynamic buttons appear for each pet
4. **Add Pet Details**: Fill in pet information (type, sex, age, location, microchipped)
5. **Submit**: Pet data is saved to database
6. **Repeat**: Continue for remaining pets
7. **View Data**: Check `/view_data` to see all submissions

### Features in Action
- **Session Persistence**: Owner information is preserved across pet submissions
- **Progress Tracking**: Visual feedback shows which pets have been added
- **Duplicate Prevention**: Cannot add the same pet twice
- **Form Validation**: Ensures all required fields are completed
- **Reset Functionality**: Clear session to start fresh

## 🗄️ Database Schema

### PetOwner Table
| Field | Type | Constraints | Description |
|-------|------|-------------|-------------|
| id | Integer | Primary Key | Auto-incrementing ID |
| name | String(100) | Not Null | Owner's full name |
| email | String(120) | Not Null | Owner's email address |
| phone | String(20) | Not Null | Owner's phone number |
| postal_code | String(10) | Not Null | Owner's postal code |
| created_at | DateTime | Default UTC | Record creation timestamp |
| pets | Relationship | One-to-Many | Associated pets |

### Pet Table
| Field | Type | Constraints | Description |
|-------|------|-------------|-------------|
| id | Integer | Primary Key | Auto-incrementing ID |
| pet_type | String(10) | Not Null | 'cat' or 'dog' |
| sex | String(10) | Not Null | 'male' or 'female' |
| age | Integer | Not Null | Age in years (0-30) |
| location_type | String(10) | Not Null | 'city' or 'rural' |
| microchipped | Boolean | Default False | Microchip status |
| pet_number | Integer | Not Null | Sequential pet number |
| owner_id | Integer | Foreign Key | Reference to PetOwner |
| created_at | DateTime | Default UTC | Record creation timestamp |

## 🎨 UI/UX Features

### Design Elements
- **Color Scheme**: Magenta accent (#ff00ff) with white background
- **Responsive Layout**: Works on desktop and mobile devices
- **Interactive Buttons**: Dynamic pet selection buttons
- **Progress Indicators**: Visual feedback for completion status
- **Form Validation**: Real-time validation with clear error messages

### Pet Button States
- **Default**: Magenta background, clickable
- **Selected**: Darker magenta with shadow
- **Added**: Green background with checkmark, disabled
- **Hover Effects**: Smooth color transitions

## 🔧 Technical Architecture

### Modular Structure
- **Models**: Database schema and relationships in `models/` directory
- **Forms**: WTForms definitions in `forms/` directory
- **Routes**: Application logic in `app.py`
- **Templates**: Jinja2 templates in `templates/` directory
- **Static Assets**: CSS and JavaScript in `static/` directory

### Key Components
- **Flask-SQLAlchemy**: Database ORM
- **Flask-WTF**: Form handling and validation
- **WTForms**: Form field definitions and validation
- **Jinja2**: Template engine
- **SQLite**: Lightweight database

### Session Management
- **Owner Data Persistence**: Maintains owner information across submissions
- **Pet Progress Tracking**: Tracks which pets have been added
- **Session Reset**: Clear functionality to start fresh

## 📚 Documentation

### Code Documentation
- **Type Hints**: Full type annotation throughout
- **Docstrings**: Comprehensive function and class documentation
- **Comments**: Inline comments explaining complex logic
- **File Headers**: Multi-line documentation for each module

### User Documentation
- **README.md**: Project overview and setup instructions
- **PET_BUTTONS_DOCUMENTATION.md**: Detailed pet buttons functionality
- **MODULAR_STRUCTURE_SUMMARY.md**: Architecture and organization details

## 🧪 Testing

### Manual Testing Checklist
- [ ] Owner information form validation
- [ ] Pet selection dropdown functionality
- [ ] Dynamic pet button generation
- [ ] Pet form validation and submission
- [ ] Session persistence across submissions
- [ ] Progress tracking and visual feedback
- [ ] Duplicate prevention
- [ ] Database storage and retrieval
- [ ] Error handling and user feedback
- [ ] Reset functionality

### Browser Compatibility
- Chrome (recommended)
- Firefox
- Safari
- Edge

## 🚀 Future Enhancements

### Planned Features
- **User Authentication**: Login system for multiple users
- **Pet Photos**: Image upload functionality
- **Advanced Search**: Filter and search pet data
- **Export Functionality**: CSV/PDF export of pet data
- **Email Notifications**: Confirmation emails
- **API Endpoints**: RESTful API for external integrations

### Technical Improvements
- **Database Migrations**: Alembic for schema versioning
- **Testing Framework**: Unit and integration tests
- **Docker Support**: Containerized deployment
- **Environment Configuration**: Production-ready config management
- **Logging**: Comprehensive application logging

## 🤝 Contributing

### Development Setup
1. Fork the repository
2. Create a feature branch
3. Make your changes with proper documentation
4. Add type hints to new code
5. Test thoroughly
6. Submit a pull request

### Code Standards
- **Type Hints**: All functions must have type annotations
- **Documentation**: Comprehensive docstrings for all functions
- **Comments**: Explain complex logic with inline comments
- **Modular Design**: Follow the existing modular structure
- **Error Handling**: Proper exception handling throughout

## 📄 License

This project is open source and available under the MIT License.

## 📞 Support

For questions or issues:
1. Check the documentation files
2. Review the code comments and docstrings
3. Test the application manually
4. Create an issue with detailed information

---

**Built with Flask, SQLAlchemy, and modern web technologies**
<|MERGE_RESOLUTION|>--- conflicted
+++ resolved
@@ -1,9 +1,5 @@
-<<<<<<< HEAD
-# Flask Pet Registration Application
-=======
 [A sample app to play around with flask and javascript]
 # Pet Information Form - Flask App
->>>>>>> 7fec6a47
 
 A Flask web application for registering pet owners and their pets with a dynamic multi-pet interface. The application features a modular architecture with separate models and forms, session management for multi-pet submissions, and a responsive UI with pet selection buttons.
 
@@ -69,37 +65,18 @@
 pip install -r requirements.txt
 ```
 
-### Database Setup
-```bash
-# Run the application (database will be created automatically)
-python app.py
-```
-
-## 🎯 Usage
-
-### Starting the Application
-```bash
-python app.py
-```
-The application will be available at `http://127.0.0.1:5000`
-
-### Adding Pet Data
-1. **Fill Owner Information**: Enter name, email, phone, and postal code
-2. **Select Number of Pets**: Choose how many pets to register (1-5)
-3. **Click Pet Buttons**: Dynamic buttons appear for each pet
-4. **Add Pet Details**: Fill in pet information (type, sex, age, location, microchipped)
-5. **Submit**: Pet data is saved to database
-6. **Repeat**: Continue for remaining pets
-7. **View Data**: Check `/view_data` to see all submissions
-
-### Features in Action
-- **Session Persistence**: Owner information is preserved across pet submissions
-- **Progress Tracking**: Visual feedback shows which pets have been added
-- **Duplicate Prevention**: Cannot add the same pet twice
-- **Form Validation**: Ensures all required fields are completed
-- **Reset Functionality**: Clear session to start fresh
-
-## 🗄️ Database Schema
+2. **Run the Application**:
+   ```bash
+   python app.py
+   ```
+
+3. **Access the Application**:
+   - Open your browser and go to `http://localhost:5000`
+   - Fill out the form with pet and owner information
+   - Click "Submit" to save the data
+   - Use the "View All Data" link to see all submissions
+
+## Database Schema
 
 ### PetOwner Table
 | Field | Type | Constraints | Description |
